dist/
.astro/
node_modules/
npm-debug.log*
yarn-debug.log*
yarn-error.log*
pnpm-debug.log*
.env
.env.production
.DS_Store
.idea/
teaser.pptx
~$teaser.pptx

<<<<<<< HEAD
.obsidian/
=======
# Writing
.obsidian
.logseq
>>>>>>> 1bdcfb03
<|MERGE_RESOLUTION|>--- conflicted
+++ resolved
@@ -12,10 +12,6 @@
 teaser.pptx
 ~$teaser.pptx
 
-<<<<<<< HEAD
-.obsidian/
-=======
 # Writing
 .obsidian
-.logseq
->>>>>>> 1bdcfb03
+.logseq